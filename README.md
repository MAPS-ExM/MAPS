--- conflicted
+++ resolved
@@ -52,11 +52,7 @@
 - Create a new conda environment with `conda env create -f environment.yaml`
 - Install the package with `pip install -e .`
 
-<<<<<<< HEAD
-The software was written on OS: Rocky Linux 8.10 (Green Obsidian) / 4.18.0-553.45.1.el8_10.x86_64. Quadro RTX 6000 and A100-pcie-80gb were used with CUDA version 12.8.
-=======
 The software was written on OS: Rocky Linux 8.10 (Green Obsidian) / 4.18.0-553.45.1.el8_10.x86_64. Quadro RTX 6000 and A100-pcie-80gb were used with CUDA version 12.8. An image cube like the examples liked above is processed in about 10minutes.
->>>>>>> efee5b9c
 The specific python environment can be [re-created](https://github.com/conda/conda-lock) based on the `conda.lock` file.
 
 ## Errors:
